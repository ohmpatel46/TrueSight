import React, { useState, useEffect, useRef } from 'react';
import { io, Socket } from 'socket.io-client';
import { Peer, MediaConnection } from 'peerjs';
import VideoTile from './components/VideoTile';
import Controls from './components/Controls';
import PhonePlaceholder from './components/PhonePlaceholder';
import MalpracticeAlerts from './components/MalpracticeAlerts';
import RoomSimulation from './components/RoomSimulation';

interface PeerInfo {
  id: string;
  connection?: MediaConnection;
  stream?: MediaStream;
}

interface LogEntry {
  timestamp: Date;
  message: string;
  type: 'info' | 'success' | 'warning' | 'error';
}

const App: React.FC = () => {
  const [socket, setSocket] = useState<Socket | null>(null);
  const [peer, setPeer] = useState<Peer | null>(null);
  const [isConnected, setIsConnected] = useState(false);
  const [roomName, setRoomName] = useState('');
  const [signalingUrl, setSignalingUrl] = useState(() => {
    const hostname = window.location.hostname;
    if (hostname === 'localhost' || hostname === '127.0.0.1') {
      return 'http://localhost:3001';
    } else {
      return `http://${hostname}:3001`;
    }
  });

  const [localStream, setLocalStream] = useState<MediaStream | null>(null);
  const localStreamRef = useRef<MediaStream | null>(null);
  const [peers, setPeers] = useState<Map<string, PeerInfo>>(new Map());
  const [logs, setLogs] = useState<LogEntry[]>([]);
  const [isLocalVideoEnabled, setIsLocalVideoEnabled] = useState(true);
  const [myPeerId, setMyPeerId] = useState<string>('');
  const [myRole, setMyRole] = useState<'interviewer' | 'interviewee-laptop' | null>(null);
  const [phoneConnected, setPhoneConnected] = useState(false);
  const [latestPhoneFrame, setLatestPhoneFrame] = useState<string>('');

  const DEBUG_ENABLED = true;

  const debugLog = (...args: unknown[]) => {
    if (DEBUG_ENABLED) {
      // eslint-disable-next-line no-console
      console.log('[DEBUG]', ...args);
    }
  };

  const addLog = (message: string, type: LogEntry['type'] = 'info') => {
    setLogs(prev => [...prev, { timestamp: new Date(), message, type }]);
    // eslint-disable-next-line no-console
    console.log(`[LOG] ${type.toUpperCase()}: ${message}`);
  };

  const updatePeers = (updater: (peers: Map<string, PeerInfo>) => Map<string, PeerInfo>) => {
    setPeers(prev => {
      const newPeers = updater(prev);
      addLog(`Peers updated: ${newPeers.size} peers total`, 'info');
      debugLog('Peer snapshot', Array.from(newPeers.values()).map(p => ({
        id: p.id,
        hasStream: !!p.stream,
        hasConnection: !!p.connection
      })));
      return newPeers;
    });
  };

  // Initialize PeerJS
  useEffect(() => {
    if (!navigator.mediaDevices?.getUserMedia) {
      addLog('Warning: Camera/microphone not supported on this device', 'warning');
    }
  }, []);

  const joinRoom = async () => {
    if (!roomName.trim()) {
      addLog('Please enter a room name', 'error');
      return;
    }

    try {
      // Get local media stream
      let stream: MediaStream | null = null;
      try {
        stream = await navigator.mediaDevices.getUserMedia({ video: true, audio: true });
        setLocalStream(stream);
        localStreamRef.current = stream;
        addLog('Local media stream obtained', 'success');
        debugLog('Local media stream tracks', stream.getTracks().map(t => `${t.kind}:${t.readyState}`));
      } catch (err) {
        addLog(`No local camera/mic: joining as viewer (reason: ${(err as Error)?.message ?? err})`, 'warning');
      }

      // Create PeerJS peer with free TURN servers
      addLog('Creating PeerJS peer...', 'info');
      const newPeer = new Peer({
        config: {
          iceServers: [
            { urls: 'stun:stun.l.google.com:19302' },
            { 
              urls: 'turn:0.peerjs.com:3478', 
              username: 'peerjs', 
              credential: 'peerjsp' 
            }
          ]
        },
        debug: DEBUG_ENABLED ? 2 : 0
      });

      setPeer(newPeer);

      newPeer.on('open', (id) => {
        addLog(`PeerJS connected with ID: ${id}`, 'success');
        setMyPeerId(id);
        debugLog('PeerJS peer opened', { id });

        // Connect to signaling server
        addLog(`Connecting to signaling: ${signalingUrl}`, 'info');
        const newSocket = io(signalingUrl);
        setSocket(newSocket);

        newSocket.on('connect', () => {
          addLog(`Connected to signaling (${signalingUrl}), socket=${newSocket.id}`, 'success');
          setIsConnected(true);
          newSocket.emit('join-room', { room: roomName, peerId: id });
          addLog(`Joining room: ${roomName}`, 'info');
        });

        // Handle role assignment from server
        newSocket.on('role-assigned', ({ role }: { role: 'interviewer' | 'interviewee-laptop' }) => {
          setMyRole(role);
          addLog(`Assigned role: ${role === 'interviewer' ? 'Interviewer' : 'Interviewee'}`, 'success');
        });

        // Handle room full rejection
        newSocket.on('room-full', () => {
          addLog(`Room is full (max 2 participants + 1 phone)`, 'error');
          setIsConnected(false);
        });

        newSocket.on('connect_error', (e) => {
          addLog(`Signaling connection error: ${e.message}`, 'error');
          setIsConnected(false);
        });

        newSocket.on('disconnect', (reason) => {
          addLog(`Disconnected from signaling: ${reason}`, 'warning');
          setIsConnected(false);
        });

        // Handle phone connection/disconnection
        newSocket.on('phone-connected', ({ phoneId }: { phoneId: string }) => {
          setPhoneConnected(true);
          addLog(`Phone connected: ${phoneId}`, 'success');
        });

        newSocket.on('phone-disconnected', ({ phoneId }: { phoneId: string }) => {
          setPhoneConnected(false);
          setLatestPhoneFrame('');
          addLog(`Phone disconnected: ${phoneId}`, 'warning');
        });

        // Handle video frames from phone
        newSocket.on('video-frame', (data: any) => {
          if (data.data) {
            setLatestPhoneFrame(data.data);
            debugLog('Received phone frame', { size: data.data.length, from: data.from });
          }
        });

        // Handle existing peers in room
        newSocket.on('existing-peers', ({ peers }: { peers: Array<{ peerId: string; role: string }> }) => {
          addLog(`Found ${peers.length} existing peers`, 'info');
          debugLog('existing-peers payload', peers);

          // Call each existing peer
          peers.forEach(peerInfo => {
            if (peerInfo.peerId !== id) { // Don't call ourselves
              addLog(`Calling existing peer: ${peerInfo.peerId} (${peerInfo.role})`, 'info');
              debugLog('Calling peer', peerInfo);
              
              const call = newPeer.call(peerInfo.peerId, stream || new MediaStream());
              
              updatePeers(prev => new Map(prev).set(peerInfo.peerId, { 
                id: peerInfo.peerId, 
                connection: call 
              }));

              call.on('stream', (remoteStream) => {
                addLog(`Received stream from ${peerInfo.peerId}`, 'success');
                debugLog('Received stream from peer', {
                  peerId: peerInfo.peerId,
                  streamId: remoteStream.id,
                  tracks: remoteStream.getTracks().map(t => `${t.kind}:${t.readyState}`)
                });
                
                updatePeers(prev => {
                  const newPeers = new Map(prev);
                  const peer = newPeers.get(peerInfo.peerId);
                  if (peer) {
                    peer.stream = remoteStream;
                    newPeers.set(peerInfo.peerId, peer);
                  }
                  return newPeers;
                });
              });

              call.on('close', () => {
                addLog(`Call with ${peerInfo.peerId} closed`, 'warning');
                updatePeers(prev => {
                  const newPeers = new Map(prev);
                  newPeers.delete(peerInfo.peerId);
                  return newPeers;
                });
              });

              call.on('error', (err) => {
                addLog(`Call error with ${peerInfo.peerId}: ${err}`, 'error');
                debugLog('Call error', { peerId: peerInfo.peerId, error: err });
              });
            }
          });
        });

        // Handle new peer joining
        newSocket.on('peer-joined', ({ peerId }: { peerId: string }) => {
          addLog(`New peer joined: ${peerId}`, 'info');
          debugLog('peer-joined', peerId);
          
          // Don't call ourselves
          if (peerId === id) return;

          // Add to peers list (they will call us)
          updatePeers(prev => new Map(prev).set(peerId, { id: peerId }));
        });

        // Handle peer leaving
        newSocket.on('peer-left', ({ peerId }: { peerId: string }) => {
          addLog(`Peer left: ${peerId}`, 'warning');
          debugLog('peer-left', peerId);
          updatePeers(prev => {
            const newPeers = new Map(prev);
            const peerInfo = newPeers.get(peerId);
            if (peerInfo?.connection) {
              peerInfo.connection.close();
            }
            newPeers.delete(peerId);
            return newPeers;
          });
        });
      });

      // Handle incoming calls
      newPeer.on('call', (call) => {
        const callerPeerId = call.peer;
        addLog(`Incoming call from ${callerPeerId}`, 'info');
        debugLog('Incoming call', { from: callerPeerId });

        // Answer the call with our stream
        call.answer(stream || new MediaStream());
        
        updatePeers(prev => new Map(prev).set(callerPeerId, { 
          id: callerPeerId, 
          connection: call 
        }));

        call.on('stream', (remoteStream) => {
          addLog(`Received stream from ${callerPeerId}`, 'success');
          debugLog('Received stream from caller', {
            peerId: callerPeerId,
            streamId: remoteStream.id,
            tracks: remoteStream.getTracks().map(t => `${t.kind}:${t.readyState}`)
          });
          
          updatePeers(prev => {
            const newPeers = new Map(prev);
            const peerInfo = newPeers.get(callerPeerId);
            if (peerInfo) {
              peerInfo.stream = remoteStream;
              newPeers.set(callerPeerId, peerInfo);
            }
            return newPeers;
          });
        });

        call.on('close', () => {
          addLog(`Call with ${callerPeerId} closed`, 'warning');
          updatePeers(prev => {
            const newPeers = new Map(prev);
            newPeers.delete(callerPeerId);
            return newPeers;
          });
        });

        call.on('error', (err) => {
          addLog(`Call error with ${callerPeerId}: ${err}`, 'error');
          debugLog('Call error', { peerId: callerPeerId, error: err });
        });
      });

      newPeer.on('error', (err) => {
        addLog(`PeerJS error: ${err}`, 'error');
        debugLog('PeerJS error', err);
      });

      newPeer.on('disconnected', () => {
        addLog('PeerJS disconnected', 'warning');
      });

      newPeer.on('close', () => {
        addLog('PeerJS connection closed', 'info');
      });

    } catch (error) {
      addLog(`Error joining room: ${String(error)}`, 'error');
      debugLog('Join room error', error);
    }
  };

  const leaveRoom = () => {
    if (socket) {
      socket.disconnect();
      setSocket(null);
    }

    if (peer) {
      peer.destroy();
      setPeer(null);
    }

    // Close all peer connections
    peers.forEach(peerInfo => {
      if (peerInfo.connection) {
        peerInfo.connection.close();
      }
    });
    setPeers(new Map());

    if (localStreamRef.current) {
      localStreamRef.current.getTracks().forEach(t => t.stop());
      localStreamRef.current = null;
    }
    setLocalStream(null);

    setIsConnected(false);
    setMyPeerId('');
    setMyRole(null);
    setPhoneConnected(false);
    setLatestPhoneFrame('');
    addLog('Left room and closed all connections', 'info');
  };

  const toggleLocalVideo = () => {
    if (localStreamRef.current) {
      const videoTrack = localStreamRef.current.getVideoTracks()[0];
      if (videoTrack) {
        videoTrack.enabled = !videoTrack.enabled;
        setIsLocalVideoEnabled(videoTrack.enabled);
        addLog(`Local video ${videoTrack.enabled ? 'enabled' : 'disabled'}`, 'info');
      }
    } else {
      addLog('No local video stream available', 'warning');
    }
  };

  return (
    <div className="min-h-screen bg-slate-900 relative overflow-hidden">
      {/* Animated background grid */}
      <div className="absolute inset-0 bg-gradient-to-br from-slate-900 via-blue-900 to-indigo-900">
        <div className="absolute inset-0 bg-[linear-gradient(to_right,#0f172a_1px,transparent_1px),linear-gradient(to_bottom,#0f172a_1px,transparent_1px)] bg-[size:4rem_4rem] opacity-20"></div>
        <div className="absolute inset-0 bg-gradient-to-t from-slate-900/50 to-transparent"></div>
      </div>

      {/* Floating orbs */}
      <div className="absolute top-1/4 left-1/4 w-64 h-64 bg-blue-600/20 rounded-full blur-3xl animate-pulse"></div>
      <div className="absolute top-3/4 right-1/4 w-96 h-96 bg-indigo-600/10 rounded-full blur-3xl animate-pulse delay-1000"></div>

      <div className="relative z-10 p-6">
        <div className="max-w-7xl mx-auto">
          {/* Header */}
          <div className="text-center mb-12">
            <div className="inline-flex items-center justify-center space-x-4 mb-6">
              <div className="w-12 h-12 bg-gradient-to-br from-blue-500 to-indigo-600 rounded-xl flex items-center justify-center shadow-2xl shadow-blue-500/25">
                <div className="w-6 h-6 bg-white rounded-sm"></div>
              </div>
              <h1 className="text-6xl font-black bg-gradient-to-r from-blue-400 via-blue-300 to-indigo-400 bg-clip-text text-transparent tracking-tight">
                TrueSight
              </h1>
            </div>
            <p className="text-blue-300/80 text-lg font-medium tracking-wide">
              Advanced Interview Monitoring Platform
            </p>
            <div className="w-24 h-1 bg-gradient-to-r from-blue-500 to-indigo-500 rounded-full mx-auto mt-4"></div>
          </div>
          
          <div className="grid grid-cols-1 lg:grid-cols-4 gap-8">
            {/* Controls */}
            <div className="lg:col-span-1">
              <div className="bg-slate-800/40 backdrop-blur-xl border border-slate-700/50 rounded-2xl p-6 shadow-2xl shadow-slate-900/50">
                <Controls
                  roomName={roomName}
                  setRoomName={setRoomName}
                  signalingUrl={signalingUrl}
                  setSignalingUrl={setSignalingUrl}
                  isConnected={isConnected}
                  isLocalVideoEnabled={isLocalVideoEnabled}
                  onJoinRoom={joinRoom}
                  onLeaveRoom={leaveRoom}
                  onToggleLocalVideo={toggleLocalVideo}
                />
              </div>
            </div>

            {/* Main Content */}
            <div className="lg:col-span-3">
              <div className="bg-slate-800/40 backdrop-blur-xl border border-slate-700/50 rounded-2xl p-8 shadow-2xl shadow-slate-900/50">
                {/* Header */}
                <div className="flex justify-between items-center mb-8">
                  <div className="flex items-center space-x-4">
                    <div className="w-3 h-3 bg-green-400 rounded-full animate-pulse shadow-lg shadow-green-400/50"></div>
                    <h2 className="text-2xl font-bold text-slate-100">
                      {myRole === 'interviewer' ? 'Interviewer Dashboard' : 
                      myRole === 'interviewee-laptop' ? 'Interview Session' : 
                      'Video Streams'}
                    </h2>
                  </div>
                  {isConnected && myPeerId && (
                    <div className="flex items-center space-x-3">
                      <div className="px-4 py-2 bg-blue-500/10 border border-blue-400/30 rounded-xl text-blue-300 text-sm font-semibold">
                        ID: {myPeerId.slice(0, 8)}
                      </div>
                      {myRole && (
                        <div className={`px-4 py-2 rounded-xl border text-sm font-semibold ${
                          myRole === 'interviewer' 
                            ? 'bg-emerald-500/10 border-emerald-400/30 text-emerald-300' 
                            : 'bg-purple-500/10 border-purple-400/30 text-purple-300'
                        }`}>
                          {myRole === 'interviewer' ? 'Interviewer' : 'Candidate'}
                        </div>
                      )}
                    </div>
                  )}
                </div>
                
                {/* Video Grid */}
                <div className="grid gap-6 grid-cols-1 md:grid-cols-2 lg:grid-cols-3">
                  {/* Local Stream */}
                  {localStream && (
                    <VideoTile 
                      stream={localStream} 
                      peerId="local" 
                      isLocal={true} 
                      isEnabled={isLocalVideoEnabled} 
                    />
                  )}
                  
                  {/* Peer Streams */}
                  {Array.from(peers.values()).map(peerInfo => {
                    debugLog(`Rendering peer ${peerInfo.id}, has stream:`, !!peerInfo.stream);
                    return (
                      <VideoTile 
                        key={peerInfo.id} 
                        stream={peerInfo.stream} 
                        peerId={peerInfo.id} 
                        isLocal={false} 
                        isEnabled={true} 
                      />
                    );
                  })}
                  
                  {/* Phone Monitor */}
                  {isConnected && (
                    <PhonePlaceholder 
                      isConnected={phoneConnected}
                      latestFrame={latestPhoneFrame}
                      role={myRole}
                    />
                  )}
                </div>
                
                {/* Stats */}
                <div className="mt-8 pt-6 border-t border-slate-700/50">
                  <div className="flex justify-between items-center text-slate-400">
                    <span className="text-sm font-medium">
                      {peers.size + (localStream ? 1 : 0)} Active Participant{(peers.size + (localStream ? 1 : 0)) !== 1 ? 's' : ''}
                    </span>
                    {phoneConnected && (
                      <div className="flex items-center space-x-2">
                        <div className="w-2 h-2 bg-green-400 rounded-full animate-pulse"></div>
                        <span className="text-sm font-medium text-green-400">Mobile Monitor Active</span>
                      </div>
                    )}
                  </div>
                </div>
              </div>
            </div>
          </div>

<<<<<<< HEAD
        {/* Interviewer Dashboard - Malpractice Detection & Room Simulation */}
        {myRole === 'interviewer' && (
          <div className="mt-6 grid gap-6 lg:grid-cols-2">
            <MalpracticeAlerts 
              socket={socket}
              role={myRole}
              latestPhoneFrame={latestPhoneFrame}
            />
            <RoomSimulation 
              isConnected={phoneConnected}
            />
=======
          {/* Alert Panel */}
          {(myRole === 'interviewer' || myRole === 'interviewee-laptop') && (
            <div className="mt-8">
              <div className="bg-slate-800/40 backdrop-blur-xl border border-slate-700/50 rounded-2xl shadow-2xl shadow-slate-900/50">
                <MalpracticeAlerts 
                  socket={socket}
                  role={myRole}
                  latestPhoneFrame={latestPhoneFrame}
                />
              </div>
            </div>
          )}

          {/* Event Log */}
          <div className="mt-8">
            <div className="bg-slate-800/40 backdrop-blur-xl border border-slate-700/50 rounded-2xl shadow-2xl shadow-slate-900/50">
              <EventLog logs={logs} />
            </div>
>>>>>>> a88c2880
          </div>

<<<<<<< HEAD
        {isConnected && (
          <div className="fixed bottom-4 right-4 lg:hidden z-50">
            <button
              onClick={leaveRoom}
              className="bg-red-600 bg-opacity-20 border border-red-400 text-red-400 px-6 py-3 rounded-full shadow-lg shadow-red-400/20 hover:bg-red-600 hover:bg-opacity-30 focus:outline-none focus:ring-2 focus:ring-red-400 text-sm font-bold tracking-wider animate-pulse"
            >
              TERMINATE
            </button>
          </div>
        )}
=======
          {/* Mobile Controls */}
          {isConnected && (
            <div className="fixed bottom-6 right-6 lg:hidden z-50">
              <button
                onClick={leaveRoom}
                className="bg-red-600/20 backdrop-blur-xl border border-red-500/50 text-red-400 px-6 py-3 rounded-2xl shadow-2xl shadow-red-600/25 hover:bg-red-600/30 transition-all duration-300 text-sm font-semibold"
              >
                End Session
              </button>
            </div>
          )}
        </div>
>>>>>>> a88c2880
      </div>
    </div>
  );
};

export default App;<|MERGE_RESOLUTION|>--- conflicted
+++ resolved
@@ -502,7 +502,6 @@
             </div>
           </div>
 
-<<<<<<< HEAD
         {/* Interviewer Dashboard - Malpractice Detection & Room Simulation */}
         {myRole === 'interviewer' && (
           <div className="mt-6 grid gap-6 lg:grid-cols-2">
@@ -514,40 +513,8 @@
             <RoomSimulation 
               isConnected={phoneConnected}
             />
-=======
-          {/* Alert Panel */}
-          {(myRole === 'interviewer' || myRole === 'interviewee-laptop') && (
-            <div className="mt-8">
-              <div className="bg-slate-800/40 backdrop-blur-xl border border-slate-700/50 rounded-2xl shadow-2xl shadow-slate-900/50">
-                <MalpracticeAlerts 
-                  socket={socket}
-                  role={myRole}
-                  latestPhoneFrame={latestPhoneFrame}
-                />
-              </div>
-            </div>
-          )}
-
-          {/* Event Log */}
-          <div className="mt-8">
-            <div className="bg-slate-800/40 backdrop-blur-xl border border-slate-700/50 rounded-2xl shadow-2xl shadow-slate-900/50">
-              <EventLog logs={logs} />
-            </div>
->>>>>>> a88c2880
           </div>
 
-<<<<<<< HEAD
-        {isConnected && (
-          <div className="fixed bottom-4 right-4 lg:hidden z-50">
-            <button
-              onClick={leaveRoom}
-              className="bg-red-600 bg-opacity-20 border border-red-400 text-red-400 px-6 py-3 rounded-full shadow-lg shadow-red-400/20 hover:bg-red-600 hover:bg-opacity-30 focus:outline-none focus:ring-2 focus:ring-red-400 text-sm font-bold tracking-wider animate-pulse"
-            >
-              TERMINATE
-            </button>
-          </div>
-        )}
-=======
           {/* Mobile Controls */}
           {isConnected && (
             <div className="fixed bottom-6 right-6 lg:hidden z-50">
@@ -560,7 +527,6 @@
             </div>
           )}
         </div>
->>>>>>> a88c2880
       </div>
     </div>
   );
